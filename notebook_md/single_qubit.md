--- conflicted
+++ resolved
@@ -717,17 +717,6 @@
 
 ```python
 exp_cfg = {
-<<<<<<< HEAD
-    "dac": {
-        "res_pulse": "readout_rf",
-        # "res_pulse": "readout_dpm",
-        "qub_pulse": "pi_amp",
-        "reset_test_pulse1": {**DefaultCfg.get_pulse("mux_reset1"), "length": 0.5},
-        "reset_test_pulse2": {**DefaultCfg.get_pulse("mux_reset2"), "length": 0.5},
-        "reset": "two_pulse",
-        "reset_pulse1": "mux_reset1",
-        "reset_pulse2": "mux_reset2",
-=======
     "reset": "reset_120",
     # "init_pulse": {
     #     **ModuleLibrary.get_waveform("qub_waveform"),
@@ -742,7 +731,6 @@
     "dev": {
         "flux_dev": "yoko",
         "flux": cur_A,  # A
->>>>>>> 42e61f30
     },
     "sweep": {
         "gain1": make_sweep(0.0, 1.0, 51),
@@ -761,13 +749,7 @@
 %matplotlib inline
 xlabal = f"|{reset1_trans[0]}, 0> - |{reset1_trans[1]}, 0>"
 ylabal = f"|{reset2_trans[0]}, 0> - |{reset2_trans[1]}, 1>"
-<<<<<<< HEAD
-gain1, gain2 = zf.mux_reset_pdr_analyze(
-    pdrs1, pdrs2, signals2D, xlabel=xlabal, ylabel=ylabal
-)
-=======
 gain1, gain2 = dual_reset_pdr_exp.analyze(xname=xlabal, yname=ylabal)
->>>>>>> 42e61f30
 ```
 
 ```python
@@ -779,18 +761,12 @@
 ```
 
 ```python
-<<<<<<< HEAD
-DefaultCfg.set_pulse(
-    mux_reset1={**DefaultCfg.get_pulse("mux_reset1"), "gain": gain1},
-    mux_reset2={**DefaultCfg.get_pulse("mux_reset2"), "gain": gain2},
-=======
 ModuleLibrary.update_module(
     "reset_120",
     override_cfg={
         "pulse1_cfg": {"gain": gain1},
         "pulse2_cfg": {"gain": gain2},
     },
->>>>>>> 42e61f30
 )
 ```
 
@@ -914,27 +890,6 @@
 
 ```python
 exp_cfg = {
-<<<<<<< HEAD
-    "dac": {
-        "res_pulse": {
-            **DefaultCfg.get_pulse("readout_rf"),
-            # "length": 5.0,
-            "gain": 0.3,
-            # "pre_delay": None,
-            # "t": 0.5
-        },
-        "qub_pulse": {
-            **DefaultCfg.get_pulse("probe_qf"),
-            "ch": 2,
-            "nqz": 1,
-            "gain": 0.01,
-            "length": 2.0,  # us
-            # "mixer_freq": q_f,
-            # "post_delay": None
-        },
-        # "reset": "pulse",
-        # "reset_pulse": "reset_red",
-=======
     "qub_pulse": {
         **ModuleLibrary.get_waveform("qub_waveform"),
         "ch": qub_all_ch,
@@ -942,7 +897,6 @@
         "gain": 0.2,
         "length": 5,  # us
         "mixer_freq": 4000,
->>>>>>> 42e61f30
     },
     "readout": "readout_rf",
     "dev": {
