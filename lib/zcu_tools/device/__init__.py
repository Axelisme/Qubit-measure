--- conflicted
+++ resolved
@@ -1,21 +1,3 @@
-<<<<<<< HEAD
-from typing import Any
-
-
-class GlobalDeviceManager:
-    devices = {}
-
-    def register_device(self, name: str, device: Any) -> None:
-        self.devices[name] = device
-
-    def get_device(self, name: str) -> Any:
-        if name not in self.devices:
-            raise ValueError(f"Device {name} not found")
-        return self.devices[name]
-
-    def get_all_devices(self) -> dict[str, Any]:
-        return self.devices
-=======
 from typing import Any, Dict
 
 
@@ -34,5 +16,4 @@
 
     @classmethod
     def get_all_devices(cls) -> Dict[str, Any]:
-        return cls.devices
->>>>>>> 42e61f30
+        return cls.devices