--- conflicted
+++ resolved
@@ -129,11 +129,7 @@
 
 def calculate_chi_sweep(
     sweep_list: List[Any],
-<<<<<<< HEAD
-    update_fn: Callable[[scq.Fluxonium, Any], None],
-=======
     update_fn: Callable[["scq.Fluxonium", Any], None],
->>>>>>> 42e61f30
     g: float,
     r_f: float,
     progress: bool = True,
@@ -145,11 +141,8 @@
     Calculate the chi of ground and excited state vs. params of fluxonium
     """
 
-<<<<<<< HEAD
-=======
     import scqubits as scq  # lazy import
 
->>>>>>> 42e61f30
     resonator = scq.Oscillator(r_f, truncated_dim=resonator_dim)
     fluxonium = scq.Fluxonium(
         *(1.0, 1.0, 1.0), flux=0.5, cutoff=cutoff, truncated_dim=evals_count
@@ -191,11 +184,7 @@
     Calculate the dispersive shift of ground and excited state vs. flux
     """
 
-<<<<<<< HEAD
-    def update_hilbertspace(fluxonium: scq.Fluxonium, flux: float) -> None:
-=======
     def update_hilbertspace(fluxonium: "scq.Fluxonium", flux: float) -> None:
->>>>>>> 42e61f30
         fluxonium.flux = flux
         fluxonium.EJ = params[0]
         fluxonium.EC = params[1]
