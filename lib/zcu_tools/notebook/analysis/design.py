--- conflicted
+++ resolved
@@ -137,11 +137,7 @@
         fluxonium.EL = row["EL"]
 
     chis = calculate_chi_sweep(params_list, update_fn, g, r_f, progress=True)
-<<<<<<< HEAD
-    params_table["Chi"] = np.abs(chis[:, 1])
-=======
     params_table["Chi"] = np.abs(chis[:, 1] - chis[:, 0])
->>>>>>> 42e61f30
 
 
 def calculate_t1(
